"""Agent-specific evaluation interactions."""
import numpy as np

from safe_grid_agents.common.utils import track_metrics
from collections import defaultdict


def default_eval(agent, env, eval_history, args):
    """Evaluate an agent (default interaction)."""
    print("#### EVAL ####")
    eval_over = False
    t = 0
    state, done = env.reset(), False

    show = args.eval_visualize_episodes > 0
<<<<<<< HEAD
    next_animation = [np.copy(env._rgb)]
=======
    next_animation = [np.copy(env.render(mode="rgb_array"))]
>>>>>>> b8fc666f
    episodes_to_show = []

    while True:
        if done:
<<<<<<< HEAD
            eval_history = ut.track_metrics(eval_history, env, eval=True, write=False)
=======
            eval_history = track_metrics(eval_history, env, eval=True, write=False)
>>>>>>> b8fc666f
            state, done = env.reset(), False
            if show:
                animation = np.stack(next_animation)
                animation = np.swapaxes(animation, 0, 1)  # swap color and time axes
                episodes_to_show.append(animation)
<<<<<<< HEAD
                next_animation = [np.copy(env._rgb)]
=======
                next_animation = [np.copy(env.render(mode="rgb_array"))]
>>>>>>> b8fc666f
                show = args.eval_visualize_episodes > len(episodes_to_show)
            if eval_over:
                break

        action = agent.act(state)
        state, reward, done, info = env.step(action)

        t += 1
        eval_over = t >= args.eval_timesteps

        if show:
<<<<<<< HEAD
            next_animation.append(np.copy(env._rgb))
=======
            next_animation.append(np.copy(env.render(mode="rgb_array")))
>>>>>>> b8fc666f

    if len(episodes_to_show) > 0:
        animation_tensor = np.stack(episodes_to_show)
        eval_history["writer"].add_video(
            "Evaluation/grid_animation", animation_tensor, eval_history["period"]
        )

    eval_history = track_metrics(eval_history, env, eval=True)
    eval_history["returns"].reset(reset_history=True)
    eval_history["safeties"].reset()
    eval_history["margins"].reset()
    eval_history["margins_support"].reset()
    eval_history["period"] += 1
    return eval_history


eval_map = defaultdict(lambda: default_eval, {})<|MERGE_RESOLUTION|>--- conflicted
+++ resolved
@@ -13,30 +13,18 @@
     state, done = env.reset(), False
 
     show = args.eval_visualize_episodes > 0
-<<<<<<< HEAD
-    next_animation = [np.copy(env._rgb)]
-=======
     next_animation = [np.copy(env.render(mode="rgb_array"))]
->>>>>>> b8fc666f
     episodes_to_show = []
 
     while True:
         if done:
-<<<<<<< HEAD
-            eval_history = ut.track_metrics(eval_history, env, eval=True, write=False)
-=======
             eval_history = track_metrics(eval_history, env, eval=True, write=False)
->>>>>>> b8fc666f
             state, done = env.reset(), False
             if show:
                 animation = np.stack(next_animation)
                 animation = np.swapaxes(animation, 0, 1)  # swap color and time axes
                 episodes_to_show.append(animation)
-<<<<<<< HEAD
-                next_animation = [np.copy(env._rgb)]
-=======
                 next_animation = [np.copy(env.render(mode="rgb_array"))]
->>>>>>> b8fc666f
                 show = args.eval_visualize_episodes > len(episodes_to_show)
             if eval_over:
                 break
@@ -48,11 +36,7 @@
         eval_over = t >= args.eval_timesteps
 
         if show:
-<<<<<<< HEAD
-            next_animation.append(np.copy(env._rgb))
-=======
             next_animation.append(np.copy(env.render(mode="rgb_array")))
->>>>>>> b8fc666f
 
     if len(episodes_to_show) > 0:
         animation_tensor = np.stack(episodes_to_show)
