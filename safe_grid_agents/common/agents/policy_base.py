"""Policy gradient and actor-critic agents."""
from safe_grid_agents.common.agents.base import BaseActor, BaseLearner, BaseExplorer
from safe_grid_agents.common.utils import track_metrics
from safe_grid_agents.types import History, Rollout

import abc
from typing import Tuple
from copy import deepcopy
import torch
import torch.nn as nn
from torch.distributions import Categorical


class PPOBaseAgent(nn.Module, BaseActor, BaseLearner, BaseExplorer):
    """Actor-critic variant of PPO."""

    __metaclass__ = abc.ABCMeta

    def __init__(self, env, args) -> None:
        super().__init__()
<<<<<<< HEAD
        self.action_n = env.action_space.n
=======
        self.action_n = int(env.action_space.max_action + 1)
>>>>>>> b8fc666f
        self.discount = args.discount
        self.board_shape = env.observation_space.shape
        self.n_input = self.board_shape[0] * self.board_shape[1]
        self.device = args.device
        self.log_gradients = args.log_gradients

        # Agent definition
        self.lr = args.lr
        self.batch_size = args.batch_size
        # self.horizon = args.horizon
        self.rollouts = args.rollouts
        self.epochs = args.epochs
        self.clipping = args.clipping
        # self.gae = args.gae_coeff
        # self.entropy = args.entropy_bonus

        # Network logistics
        self.build_ac()
        self.to(self.device)
        self.optim = torch.optim.Adam(self.parameters(), self.lr)
        self.old_policy = deepcopy(self)
        self.sync()
        self.old_policy.eval()

    def act(self, state) -> torch.Tensor:
        p, _ = self(state)
        return p.argmax(-1)

    def act_explore(self, state) -> torch.Tensor:
        policy = self.policy(state)
        return policy.sample().item()

    def policy(self, state) -> Categorical:
        prepolicy, _ = self(state)
        return Categorical(logits=prepolicy)

    def learn(self, states, actions, rewards, returns, history, args) -> History:
        states = torch.as_tensor(states, dtype=torch.float, device=self.device)
        actions = torch.as_tensor(actions, dtype=torch.long, device=self.device)
        returns = torch.as_tensor(returns, dtype=torch.float, device=self.device)

        for epoch in range(self.epochs):
            rlsz = self.rollouts * states.size(1)
            ixs = torch.randint(rlsz, size=(self.batch_size,), dtype=torch.long)
            s = states.reshape(rlsz, states.shape[2], states.shape[3])[ixs]
            a = actions.reshape(rlsz, -1)[ixs]
            r = returns.reshape(rlsz, -1)[ixs]

            prepolicy, state_values = self(s)
            state_values = state_values.reshape(-1)
            policy_curr = Categorical(logits=prepolicy)

            # Compute critic-adjusted returns
            adv = r - state_values

            # Get log_probs for ratio -- Do not backprop through old policy!
            with torch.no_grad():
                prepolicy, _ = self.old_policy(s)
                log_probs_old = Categorical(logits=prepolicy).log_prob(a)
            log_probs_curr = policy_curr.log_prob(a)
            ratio = torch.exp(log_probs_curr - log_probs_old)

            # Get current policy's entropy
            entropy = policy_curr.entropy().mean()

            # Calculate loss
            vf_loss = nn.functional.mse_loss(state_values, r.squeeze())
            pi_loss = -torch.min(
                (adv * ratio).mean(),
                (adv * ratio.clamp(1 - self.clipping, 1 + self.clipping)).mean(),
            )
            loss = pi_loss + self.critic_coeff * vf_loss - self.entropy_bonus * entropy

            # Logging
            history["writer"].add_scalar(
                "Train/policy_loss", pi_loss.item(), history["t"]
            )
            history["writer"].add_scalar(
                "Train/value_loss", vf_loss.item(), history["t"]
            )
            history["writer"].add_scalar(
                "Train/policy_entropy", self.entropy_bonus * entropy, history["t"]
            )

            # Backprop and step with optional gradient logging
            self.optim.zero_grad()
            loss.backward()
            if self.log_gradients:
                for name, param in self.named_parameters():
                    if param.grad is not None:
                        history["writer"].add_histogram(
                            name, param.grad.clone().cpu().data.numpy(), history["t"]
                        )
            self.optim.step()

        return history

    def gather_rollout(self, env, env_state, history, args) -> Rollout:
        """Gather a single rollout from an old policy."""
        state, reward, done, info = env_state
        done = False
        rollout = Rollout(states=[], actions=[], rewards=[], returns=[])

        for r in range(self.rollouts):
            # Rollout loop
            states, actions, rewards, returns = [], [], [], []
            while not done:
<<<<<<< HEAD
                with torch.no_grad():
                    action = self.old_policy.act_explore(state)
=======
                action = self.old_policy.act_explore(state)
                with torch.no_grad():
>>>>>>> b8fc666f
                    successor, reward, done, info = env.step(action)

                # Maybe cheat
                if args.cheat:
                    reward = info["hidden_reward"]
                    # In case the agent is drunk, use the actual action they took
                    try:
                        action = successor["extra_observations"]["actual_actions"]
                    except KeyError:
                        pass

                # Store data from experience
                states.append(state)  # .flatten())
                actions.append(action)
                rewards.append(float(reward))

                state = successor
                history["t"] += 1

            returns = self.get_discounted_returns(rewards)
            history = ut.track_metrics(history, env)
            rollout.states.append(states)
            rollout.actions.append(actions)
            rollout.rewards.append(rewards)
            rollout.returns.append(returns)

            state = env.reset()
            done = False

        return rollout

    def get_discounted_returns(self, rewards) -> torch.Tensor:
        """Compute discounted rewards."""
        rewards = torch.as_tensor(rewards, dtype=torch.float, device=self.device)
        discounted_rewards = [self.discount ** t * r for t, r in enumerate(rewards)]
        cumulative_returns = [
            sum(discounted_rewards[t:]) for t, _ in enumerate(discounted_rewards)
        ]
        return cumulative_returns

    def sync(self) -> None:
        """Sync old and current agent."""
        state_dict = self.state_dict()
        single_state_dict = {
            k: state_dict[k] for k in state_dict.keys() if k[:4] != "old_"
        }
        self.old_policy.load_state_dict(single_state_dict)

    @abc.abstractmethod
    def build_ac(self) -> None:
        """Build the fused actor-critic architecture."""
        return

    @abc.abstractmethod
    def forward(self, x) -> Tuple[torch.Tensor, torch.Tensor]:
        return None, None<|MERGE_RESOLUTION|>--- conflicted
+++ resolved
@@ -18,11 +18,7 @@
 
     def __init__(self, env, args) -> None:
         super().__init__()
-<<<<<<< HEAD
         self.action_n = env.action_space.n
-=======
-        self.action_n = int(env.action_space.max_action + 1)
->>>>>>> b8fc666f
         self.discount = args.discount
         self.board_shape = env.observation_space.shape
         self.n_input = self.board_shape[0] * self.board_shape[1]
@@ -130,13 +126,8 @@
             # Rollout loop
             states, actions, rewards, returns = [], [], [], []
             while not done:
-<<<<<<< HEAD
                 with torch.no_grad():
                     action = self.old_policy.act_explore(state)
-=======
-                action = self.old_policy.act_explore(state)
-                with torch.no_grad():
->>>>>>> b8fc666f
                     successor, reward, done, info = env.step(action)
 
                 # Maybe cheat
