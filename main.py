--- conflicted
+++ resolved
@@ -43,11 +43,7 @@
     eval_history["writer"] = writer
 
     # Instantiate, warmup
-<<<<<<< HEAD
-    env = GridworldEnv(env_name)
-=======
     env = gym.make(env_name)
->>>>>>> b8fc666f
     agent = agent_class(env, args)
     agent, env, history, args = warmup_fn(agent, env, history, args)
 
